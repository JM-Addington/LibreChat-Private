--- conflicted
+++ resolved
@@ -917,15 +917,11 @@
       },
       {
         category: 'HARM_CATEGORY_CIVIC_INTEGRITY',
-<<<<<<< HEAD
-        threshold: process.env.GOOGLE_SAFETY_CIVIC_INTEGRITY || 'HARM_BLOCK_THRESHOLD_UNSPECIFIED',
-=======
         /**
          * Note: this was added since `gemini-2.0-flash-thinking-exp-1219` does not
          * accept 'HARM_BLOCK_THRESHOLD_UNSPECIFIED' for 'HARM_CATEGORY_CIVIC_INTEGRITY'
          * */
         threshold: process.env.GOOGLE_SAFETY_CIVIC_INTEGRITY || 'BLOCK_NONE',
->>>>>>> a7374e66
       },
     ];
   }
