--- conflicted
+++ resolved
@@ -8,12 +8,9 @@
 const GoogleSearchAPI = require('./structured/GoogleSearch');
 const TraversaalSearch = require('./structured/TraversaalSearch');
 const TavilySearchResults = require('./structured/TavilySearchResults');
-const FluxAPI = require('./structured/FluxAPI');
-<<<<<<< HEAD
-=======
+const FluxAPI = require('./structured/FluxAPI');=======
 const WebNavigator = require('./structured/WebNavigator');
 const E2BCode = require('./structured/E2BCode');
->>>>>>> 609542b8
 
 module.exports = {
   availableTools,
@@ -25,11 +22,7 @@
   TraversaalSearch,
   StructuredWolfram,
   TavilySearchResults,
-<<<<<<< HEAD
   FluxAPI
-=======
-  FluxAPI,
   WebNavigator,
   E2BCode,
->>>>>>> 609542b8
 };