[
  {
    "name": "Traversaal",
    "pluginKey": "traversaal_search",
    "description": "Traversaal is a robust search API tailored for LLM Agents. Get an API key here: https://api.traversaal.ai",
    "icon": "https://traversaal.ai/favicon.ico",
    "authConfig": [
      {
        "authField": "TRAVERSAAL_API_KEY",
        "label": "Traversaal API Key",
        "description": "Get your API key here: <a href=\"https://api.traversaal.ai\" target=\"_blank\">https://api.traversaal.ai</a>"
      }
    ]
  },
  {
    "name": "Google",
    "pluginKey": "google",
    "description": "Use Google Search to find information about the weather, news, sports, and more.",
    "icon": "https://i.imgur.com/SMmVkNB.png",
    "authConfig": [
      {
        "authField": "GOOGLE_CSE_ID",
        "label": "Google CSE ID",
        "description": "This is your Google Custom Search Engine ID. For instructions on how to obtain this, see <a href='https://github.com/danny-avila/LibreChat/blob/main/docs/features/plugins/google_search.md'>Our Docs</a>."
      },
      {
        "authField": "GOOGLE_SEARCH_API_KEY",
        "label": "Google API Key",
        "description": "This is your Google Custom Search API Key. For instructions on how to obtain this, see <a href='https://github.com/danny-avila/LibreChat/blob/main/docs/features/plugins/google_search.md'>Our Docs</a>."
      }
    ]
  },
  {
    "name": "Wolfram",
    "pluginKey": "wolfram",
    "description": "Access computation, math, curated knowledge & real-time data through Wolfram|Alpha and Wolfram Language.",
    "icon": "https://www.wolframcdn.com/images/icons/Wolfram.png",
    "authConfig": [
      {
        "authField": "WOLFRAM_APP_ID",
        "label": "Wolfram App ID",
        "description": "An AppID must be supplied in all calls to the Wolfram|Alpha API. You can get one by registering at <a href='http://products.wolframalpha.com/api/'>Wolfram|Alpha</a> and going to the <a href='https://developer.wolframalpha.com/portal/myapps/'>Developer Portal</a>."
      }
    ]
  },
  {
    "name": "Browser",
    "pluginKey": "web-browser",
    "description": "Scrape and summarize webpage data",
    "icon": "/assets/web-browser.svg",
    "authConfig": [
      {
        "authField": "OPENAI_API_KEY",
        "label": "OpenAI API Key",
        "description": "Browser makes use of OpenAI embeddings"
      }
    ]
  },
  {
    "name": "Serpapi",
    "pluginKey": "serpapi",
    "description": "SerpApi is a real-time API to access search engine results.",
    "icon": "https://i.imgur.com/5yQHUz4.png",
    "authConfig": [
      {
        "authField": "SERPAPI_API_KEY",
        "label": "Serpapi Private API Key",
        "description": "Private Key for Serpapi. Register at <a href='https://serpapi.com/'>Serpapi</a> to obtain a private key."
      }
    ]
  },
  {
    "name": "DALL-E-3",
    "pluginKey": "dalle",
    "description": "[DALL-E-3] Create realistic images and art from a description in natural language",
    "icon": "https://i.imgur.com/u2TzXzH.png",
    "authConfig": [
      {
        "authField": "DALLE3_API_KEY||DALLE_API_KEY",
        "label": "OpenAI API Key",
        "description": "You can use DALL-E with your API Key from OpenAI."
      }
    ]
  },
  {
    "name": "Tavily Search",
    "pluginKey": "tavily_search_results_json",
    "description": "Tavily Search is a robust search API tailored for LLM Agents. It seamlessly integrates with diverse data sources to ensure a superior, relevant search experience.",
    "icon": "https://tavily.com/favicon.ico",
    "authConfig": [
      {
        "authField": "TAVILY_API_KEY",
        "label": "Tavily API Key",
        "description": "Get your API key here: https://app.tavily.com/"
      }
    ]
  },
  {
    "name": "Calculator",
    "pluginKey": "calculator",
    "description": "Perform simple and complex mathematical calculations.",
    "icon": "https://i.imgur.com/RHsSG5h.png",
    "isAuthRequired": "false",
    "authConfig": []
  },
  {
    "name": "Stable Diffusion",
    "pluginKey": "stable-diffusion",
    "description": "Generate photo-realistic images given any text input.",
    "icon": "https://i.imgur.com/Yr466dp.png",
    "authConfig": [
      {
        "authField": "SD_WEBUI_URL",
        "label": "Your Stable Diffusion WebUI API URL",
        "description": "You need to provide the URL of your Stable Diffusion WebUI API. For instructions on how to obtain this, see <a href='url'>Our Docs</a>."
      }
    ]
  },
  {
    "name": "Azure AI Search",
    "pluginKey": "azure-ai-search",
    "description": "Use Azure AI Search to find information",
    "icon": "https://i.imgur.com/E7crPze.png",
    "authConfig": [
      {
        "authField": "AZURE_AI_SEARCH_SERVICE_ENDPOINT",
        "label": "Azure AI Search Endpoint",
        "description": "You need to provide your Endpoint for Azure AI Search."
      },
      {
        "authField": "AZURE_AI_SEARCH_INDEX_NAME",
        "label": "Azure AI Search Index Name",
        "description": "You need to provide your Index Name for Azure AI Search."
      },
      {
        "authField": "AZURE_AI_SEARCH_API_KEY",
        "label": "Azure AI Search API Key",
        "description": "You need to provideq your API Key for Azure AI Search."
      }
    ]
  },
  {
    "name": "Flux",
    "pluginKey": "flux",
    "description": "Generate images using text with the Flux API.",
    "icon": "/assets/flux.png",
    "isAuthRequired": "true",
    "authConfig": [
      {
        "authField": "FLUX_API_KEY",
        "label": "Your Flux API Key",
        "description": "Provide your Flux API key from your user profile."
      }
    ]
<<<<<<< HEAD
=======
  },
  {
    "name": "WebNavigator",
    "pluginKey": "WebNavigator",
    "description": "WebNavigator",
    "icon": "/assets/webnavigator.png",
    "isAuthRequired": "false",
    "authConfig": []
  },
  {
    "name": "Flux",
    "pluginKey": "flux",
    "description": "Generate images using text with the Flux API.",
    "icon": "/assets/flux.png",
    "isAuthRequired": "true",
    "authConfig": [
      {
        "authField": "FLUX_API_KEY",
        "label": "Your Flux API Key",
        "description": "Provide your Flux API key from your user profile."
      }
    ]
  },
  {
    "name": "E2BCode",
    "pluginKey": "E2BCode",
    "description": "Run code in an E2B sandbox",
    "icon": "/assets/flux.png",
    "isAuthRequired": "false",
    "authConfig": []
>>>>>>> 609542b8
  }
]<|MERGE_RESOLUTION|>--- conflicted
+++ resolved
@@ -140,22 +140,6 @@
     ]
   },
   {
-    "name": "Flux",
-    "pluginKey": "flux",
-    "description": "Generate images using text with the Flux API.",
-    "icon": "/assets/flux.png",
-    "isAuthRequired": "true",
-    "authConfig": [
-      {
-        "authField": "FLUX_API_KEY",
-        "label": "Your Flux API Key",
-        "description": "Provide your Flux API key from your user profile."
-      }
-    ]
-<<<<<<< HEAD
-=======
-  },
-  {
     "name": "WebNavigator",
     "pluginKey": "WebNavigator",
     "description": "WebNavigator",
@@ -184,6 +168,5 @@
     "icon": "/assets/flux.png",
     "isAuthRequired": "false",
     "authConfig": []
->>>>>>> 609542b8
   }
 ]