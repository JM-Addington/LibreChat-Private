--- conflicted
+++ resolved
@@ -20,121 +20,6 @@
     this.name = 'E2BCode';
     this.description = `
     Use E2B to execute code, run shell commands, manage files, install packages, and manage sandbox environments in an isolated sandbox environment.
-<<<<<<< HEAD
-    
-    **Important Notes:**
-    
-    - **Session Management:** You must provide a unique \`sessionId\` string to maintain session state between calls. Use the same \`sessionId\` for related actions.
-    
-    - **Available Actions and Parameters:**
-    
-      **1. create**
-    
-      - **Description:** Create a new E2B sandbox environment.
-      - **Required Parameters:**
-        - \`sessionId\`: A unique identifier for the session. Use the same \`sessionId\` to maintain state across multiple calls.
-      - **Optional Parameters:**
-        - \`timeout\`: Timeout in minutes for the sandbox environment. Defaults to 60 minutes.
-        - \`envs\`: A key-value object of environment variables to set when creating the sandbox.
-    
-      **2. list_sandboxes**
-    
-      - **Description:** List all active E2B sandboxes for the current session.
-      - **Parameters:** None (include \`sessionId\` for consistency).
-    
-      **3. kill**
-    
-      - **Description:** Terminate the E2B sandbox environment associated with the provided \`sessionId\`.
-      - **Required Parameters:**
-        - \`sessionId\`
-    
-      **4. set_timeout**
-    
-      - **Description:** Update the timeout for the sandbox environment to keep it alive for the specified duration.
-      - **Required Parameters:**
-        - \`sessionId\`
-        - \`timeout\`: Timeout in minutes for the sandbox environment.
-    
-      **5. execute**
-    
-      - **Description:** Execute code within the sandbox environment.
-      - **Required Parameters:**
-        - \`sessionId\`
-        - \`code\`: The code to execute.
-      - **Optional Parameters:**
-        - \`language\`: The programming language to use (\`python\`, \`javascript\`, \`typescript\`, \`shell\`). Defaults to \`python\`.
-        - \`envs\`: Environment variables to set for this execution.
-    
-      **6. shell**
-    
-      - **Description:** Run a shell command inside the sandbox environment.
-      - **Required Parameters:**
-        - \`sessionId\`
-        - \`command\`: The shell command to execute.
-      - **Optional Parameters:**
-        - \`background\`: Whether to run the shell command in the background. Boolean value; defaults to \`false\`.
-        - \`envs\`: Environment variables to set for this execution.
-    
-      **7. kill_command**
-    
-      - **Description:** Terminate a background shell command that was previously started.
-      - **Required Parameters:**
-        - \`sessionId\`
-        - \`commandId\`: The ID of the background command to kill.
-    
-      **8. write_file**
-    
-      - **Description:** Write content to a file in the sandbox environment.
-      - **Required Parameters:**
-        - \`sessionId\`
-        - \`filePath\`: The path to the file where content will be written.
-        - \`fileContent\`: The content to write to the file.
-    
-      **9. read_file**
-    
-      - **Description:** Read the content of a file from the sandbox environment.
-      - **Required Parameters:**
-        - \`sessionId\`
-        - \`filePath\`: The path to the file to read.
-    
-      **10. install**
-    
-      - **Description:** Install a package within the sandbox environment.
-      - **Required Parameters:**
-        - \`sessionId\`
-        - \`code\`: The package name to install.
-      - **Optional Parameters:**
-        - \`language\`: The programming language package manager to use (\`python\` uses pip, \`javascript\`/\`typescript\` use npm). Defaults to \`python\`.
-        - \`envs\`: Environment variables to set for this installation.
-    
-      **11. get_file_downloadurl**
-    
-      - **Description:** Obtain a download URL for a file in the sandbox environment.
-      - **Required Parameters:**
-        - \`sessionId\`
-        - \`filePath\`: The path to the file for which to generate a download URL.
-    
-      **12. get_host**
-    
-      - **Description:** Retrieve the host and port information for accessing services running inside the sandbox.
-      - **Required Parameters:**
-        - \`sessionId\`
-        - \`port\`: The port number that the service is running on inside the sandbox.
-    
-    - **Environment Variables:**
-      - Some environment variables may already be set in the sandbox environment.
-      - Use the \`envs\` parameter to provide additional environment variables as a key-value object when creating the sandbox (\`create\` action) or for specific operations (\`execute\`, \`shell\`, and \`install\` actions).
-    
-    Please use the above actions and parameters to interact with the E2B sandbox environment effectively.
-
-    IMPORTANT NOTE: When running servers such as nginx or flask you MUST start it in the background to get a response! You can either do this through subprocess.Popen
-     or use background: true in the execute action. ADDING AN AMPERSAND TO THE END OF A COMMAND WILL NOT WORK.
-    You can then use the get_host action to get the host and port to access the server. Redirect
-    stdout and stderr to a file to debug any issues.
-
-    The easiest way to copy files from one sandbox to another is to gzip them and then use the get_download_url action to get a download link,
-    and then use wget on the other sandbox to download the file.
-=======
 
     YOU CANNOT RUN MORE THAN 25 COMMANDS SEQUENTIALLY WITHOUT OUTPUT TO THE USER!
 
@@ -145,7 +30,6 @@
 
     To copy files from one sandbox to another is to gzip them, then use the get_download_url action to get a link,
     and then use wget on the new sandbox to download.
->>>>>>> 609542b8
 
     `;
 
