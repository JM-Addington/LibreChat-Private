--- conflicted
+++ resolved
@@ -15,11 +15,8 @@
   StructuredWolfram,
   TavilySearchResults,
   FluxAPI,
-<<<<<<< HEAD
-=======
   WebNavigator,
   E2BCode,
->>>>>>> 609542b8
 } = require('../');
 const { primeFiles: primeCodeFiles } = require('~/server/services/Files/Code/process');
 const { createFileSearchTool, primeFiles: primeSearchFiles } = require('./fileSearch');
@@ -167,11 +164,8 @@
     traversaal_search: TraversaalSearch,
     tavily_search_results_json: TavilySearchResults,
     flux: FluxAPI,
-<<<<<<< HEAD
-=======
     WebNavigator: WebNavigator,
     E2BCode: E2BCode,
->>>>>>> 609542b8
   };
 
   const customConstructors = {
