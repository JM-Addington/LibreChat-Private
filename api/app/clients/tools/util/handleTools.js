--- conflicted
+++ resolved
@@ -197,11 +197,8 @@
   };
 
   const toolAuthFields = {};
-<<<<<<< HEAD
+
   toolAuthFields['flux'] = ['FLUX_API_KEY'];
-=======
-  toolAuthFields['flux'] = ['FLUX_API_KEY']; //I'm not sure if this is correct
->>>>>>> 78ca8ed6
 
   availableTools.forEach((tool) => {
     if (customConstructors[tool.pluginKey]) {
